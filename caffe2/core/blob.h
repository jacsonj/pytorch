#ifndef CAFFE2_CORE_BLOB_H_
#define CAFFE2_CORE_BLOB_H_

#include <cstddef>
#include <sstream>
#include <typeinfo>
#include <type_traits>
#include <vector>
#include "caffe2/core/common.h"

#include <ATen/core/blob.h>
#include <ATen/core/typeid.h>
#include "caffe2/core/logging.h"
#include "caffe2/core/tensor.h"

namespace caffe2 {

inline bool BlobIsTensorType(const Blob& blob, DeviceType device_type) {
  bool is_match = blob.meta().Match<Tensor>();
  if (!is_match) {
    return false;
  }
  const Tensor* tensor = &blob.Get<Tensor>();
  return tensor && *tensor && tensor->GetDeviceType() == device_type;
}

inline Tensor* BlobSetTensor(Blob* blob, const Tensor& tensor) {
  return blob->Reset<Tensor>(new Tensor(tensor));
}

inline Tensor*
BlobGetMutableTensor(Blob* blob, at::IntList dims, at::TensorOptions options) {
  if (blob->IsType<Tensor>()) {
    Tensor* tensor = blob->GetMutable<Tensor>();
    if (*tensor) {
      if (tensor->GetDevice() == options.device()) {
        if (tensor->sizes() != dims) {
          // Resize when the dims doesn't match
          tensor->Resize(dims);
        }
        if (tensor->dtype() == options.dtype()) {
          tensor->raw_mutable_data();
        } else {
          // create a new Tensor when the data_type doesn't match
          return BlobSetTensor(blob, caffe2::empty(dims, options));
        }
        return tensor;
      }
      // create a new Tensor when device doesn't match
    }
  }

  VLOG(1) << "Create new mutable object " << TypeMeta::TypeName<Tensor>()
          << " dims: " << dims;
  // << " options: " << options; (operator<< for Options is in at:: now)
<<<<<<< HEAD
  // TODO: Blob store Tensor directly?
  return blob->Reset<Tensor>(new Tensor(caffe2::empty(dims, options)));
=======
  return BlobSetTensor(blob, caffe2::empty(dims, options));
>>>>>>> 89b54229
}

inline Tensor* BlobGetMutableTensor(Blob* blob, DeviceType device_type) {
  if (blob->IsType<Tensor>()) {
    Tensor* tensor = blob->GetMutable<Tensor>();
    if (*tensor && tensor->GetDeviceType() == device_type) {
      return tensor;
    }
  }

  // if we're here, then either Blob didn't hold a Tensor
  // or that Tensor had the wrong DeviceType.
  VLOG(1) << "Create new mutable object " << TypeMeta::TypeName<Tensor>()
          << " DeviceType:" << device_type;

  return BlobSetTensor(blob, Tensor(device_type));
}

}  // namespace caffe2
#endif  // CAFFE2_CORE_BLOB_H_<|MERGE_RESOLUTION|>--- conflicted
+++ resolved
@@ -53,12 +53,7 @@
   VLOG(1) << "Create new mutable object " << TypeMeta::TypeName<Tensor>()
           << " dims: " << dims;
   // << " options: " << options; (operator<< for Options is in at:: now)
-<<<<<<< HEAD
-  // TODO: Blob store Tensor directly?
-  return blob->Reset<Tensor>(new Tensor(caffe2::empty(dims, options)));
-=======
   return BlobSetTensor(blob, caffe2::empty(dims, options));
->>>>>>> 89b54229
 }
 
 inline Tensor* BlobGetMutableTensor(Blob* blob, DeviceType device_type) {
