--- conflicted
+++ resolved
@@ -643,17 +643,7 @@
    */
   virtual void resize_dim(int64_t ndim) {
     auto old_dim = sizes_.size();
-<<<<<<< HEAD
     sizes_.resize(ndim, 0);
-    auto new_strides = c10::guts::make_unique<int64_t[]>(ndim);
-    for (size_t i = 0; i < std::min(old_dim, static_cast<size_t>(ndim)); i++) {
-      new_strides[i] = strides_[i];
-    }
-    for (size_t i = old_dim; i < static_cast<size_t>(ndim); i++) {
-      // If ndim < old_dim, this loop never executes
-      new_strides[i] = 0;
-=======
-    sizes_.resize(ndim);
     if (old_dim != sizes_.size()) {
       auto new_strides = c10::guts::make_unique<int64_t[]>(ndim);
       for (size_t i = 0; i < std::min(old_dim, static_cast<size_t>(ndim)); i++) {
@@ -664,7 +654,6 @@
         new_strides[i] = 0;
       }
       strides_ = std::move(new_strides);
->>>>>>> 81909c2c
     }
     refresh_numel();
     refresh_contiguous();
