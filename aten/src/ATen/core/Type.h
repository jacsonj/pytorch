#pragma once

#include "ATen/core/ATenGeneral.h"
#include "ATen/core/Allocator.h"
#include "ATen/core/Deprecated.h"
#include "ATen/core/Generator.h"
#include "ATen/core/Layout.h"
#include "ATen/core/Scalar.h"
#include "ATen/core/ScalarType.h"
#include "ATen/core/SparseTensorRef.h"
#include "ATen/core/ArrayRef.h"
#include "ATen/core/Half.h"
#include "ATen/core/TensorTypeIdRegistration.h"
#include "ATen/core/Reduction.h"
#include "ATen/core/TensorOptions.h"

#include "c10/util/Optional.h"

#include <array>
#include <cstddef>
#include <functional>
#include <limits>
#include <memory>

// To solve the conflict of s_addr in inaddr.h
#ifdef _MSC_VER
#ifdef s_addr
#undef s_addr
#endif
#endif

namespace at {

class Context;
struct Allocator;
struct Generator;
struct Storage;
class Tensor;

static inline void noop_deleter(void*) {}

enum class TypeID {
  CPUByte,
  CPUChar,
  CPUDouble,
  CPUFloat,
  CPUInt,
  CPULong,
  CPUShort,
  CPUHalf,
  SparseCPUByte,
  SparseCPUChar,
  SparseCPUDouble,
  SparseCPUFloat,
  SparseCPUInt,
  SparseCPULong,
  SparseCPUShort,
  CUDAByte,
  CUDAChar,
  CUDADouble,
  CUDAFloat,
  CUDAInt,
  CUDALong,
  CUDAShort,
  CUDAHalf,
  SparseCUDAByte,
  SparseCUDAChar,
  SparseCUDADouble,
  SparseCUDAFloat,
  SparseCUDAInt,
  SparseCUDALong,
  SparseCUDAShort,
  CPUComplexFloat,
  CPUComplexDouble,
  CUDAComplexFloat,
  CUDAComplexDouble,
  Undefined,
  NumOptions
};

struct CAFFE2_API Type {
  explicit Type(TensorTypeId type_id, bool is_variable, bool is_undefined)
      : type_id_(type_id), is_variable_(is_variable), is_undefined_(is_undefined) {}

  virtual ~Type() {}
  virtual ScalarType scalarType() const = 0;
  virtual caffe2::TypeMeta typeMeta() const = 0;
  virtual Backend backend() const = 0;
  Layout layout() const noexcept { return layout_from_backend(backend()); }
  virtual bool is_cuda() const = 0;
  virtual bool is_sparse() const = 0;
  virtual bool is_distributed() const = 0;
  bool is_variable() const noexcept { return is_variable_; }
  bool is_undefined() const noexcept { return is_undefined_; }
  virtual Allocator * allocator() const = 0;
  virtual Device getDeviceFromPtr(void * data) const = 0;
  virtual Storage storage(bool resizable = false) const = 0;
  virtual Storage storage(size_t size, bool resizable = false) const = 0;
  virtual Storage storageFromBlob(void * data, int64_t size, const std::function<void(void*)> & deleter=noop_deleter) const = 0;
  virtual Storage storageWithAllocator(int64_t size, Allocator* allocator) const = 0;
  virtual std::unique_ptr<Generator> generator() const = 0;
  virtual Tensor unsafeTensorFromTH(void * th_pointer, bool retain) const = 0;
  virtual Storage unsafeStorageFromTH(void * th_pointer, bool retain) const = 0;
  virtual const char * toString() const = 0;
  virtual size_t elementSizeInBytes() const = 0;
  virtual Type & toBackend(Backend b) const = 0;
  virtual Type & toScalarType(ScalarType s) const = 0;
  Type & toSparse() const {
    return this->toBackend(at::toSparse(this->backend()));
  }
  Type & toDense() const {
    return this->toBackend(at::toDense(this->backend()));
  }
  Type & cpu() const {
    return this->toBackend(at::backendToCPU(this->backend()));
  }
  Type & cuda() const {
    return this->toBackend(at::backendToCUDA(this->backend()));
  }
  // contiguous IDs for all types in the system
  // for external dispatch
  virtual TypeID ID() const = 0;

  // New-style TensorTypeId that supports open registration.
  TensorTypeId type_id() const { return type_id_; }

  // NB: This will return DeviceType::CPU for Backend::SparseCPU
  DeviceType device_type() const {
    return backendToDeviceType(backend());
  }

  virtual Tensor copy(const Tensor & src, bool non_blocking=false, optional<Device> to_device={}) const = 0;
  virtual Tensor & copy_(Tensor & self, const Tensor & src, bool non_blocking=false) const = 0;
  virtual Tensor & s_copy_(Tensor & self, const Tensor & src, bool non_blocking) const = 0;
  virtual Tensor & _s_copy_from(const Tensor & self, Tensor & dst, bool non_blocking) const = 0;

  virtual void backward(
      Tensor& self,
      c10::optional<Tensor> gradient,
      bool keep_graph,
      bool create_graph) const = 0;
  virtual void set_data(Tensor & self, Tensor new_data) const = 0;

  virtual Tensor tensorFromBlob(void * data, IntList sizes, const std::function<void(void*)> & deleter=noop_deleter) const = 0;
  virtual Tensor tensorFromBlob(void * data, IntList sizes, IntList strides, const std::function<void(void*)> & deleter=noop_deleter) const = 0;
  virtual Tensor tensorWithAllocator(IntList sizes, Allocator* allocator) const = 0;
  virtual Tensor tensorWithAllocator(IntList sizes, IntList strides, Allocator* allocator) const = 0;
  virtual Tensor scalarTensor(Scalar s) const = 0;

  bool operator==(const Type& other) const {
    return this == &other;
  }
  bool operator!=(const Type& other) const {
    return this != &other;
  }

  /// Constructs the `TensorOptions` from a type and a `device_index`.
<<<<<<< HEAD
  TensorOptions options(int32_t device_index = -1) const {
    return TensorOptions().dtype(typeMeta())
=======
  TensorOptions options(int16_t device_index = -1) const {
    return TensorOptions().dtype(scalarType())
>>>>>>> f45efd45
                          .device({backendToDeviceType(backend()), device_index})
                          .layout(layout())
                          .is_variable(is_variable());
  }

  operator TensorOptions() const {
    return options();
  }

  // example
  // virtual Tensor * add(Tensor & a, Tensor & b) = 0;
  virtual int64_t storage_offset(const Tensor & self) const = 0;
  virtual Tensor & resize_(Tensor & self, IntList size) const = 0;
  virtual Tensor & set_(Tensor & self, Storage source) const = 0;
  virtual Tensor & set_(Tensor & self, Storage source, int64_t storage_offset, IntList size, IntList stride) const = 0;
  virtual Tensor & set_(Tensor & self, const Tensor & source) const = 0;
  virtual Tensor & set_(Tensor & self) const = 0;
  virtual bool is_contiguous(const Tensor & self) const = 0;
  virtual bool is_set_to(const Tensor & self, const Tensor & tensor) const = 0;
  virtual Tensor & s_masked_fill_(Tensor & self, const Tensor & mask, Scalar value) const = 0;
  virtual Tensor & masked_fill_(Tensor & self, const Tensor & mask, Scalar value) const = 0;
  virtual Tensor & s_masked_fill_(Tensor & self, const Tensor & mask, const Tensor & value) const = 0;
  virtual Tensor & masked_fill_(Tensor & self, const Tensor & mask, const Tensor & value) const = 0;
  virtual Tensor & s_masked_scatter_(Tensor & self, const Tensor & mask, const Tensor & source) const = 0;
  virtual Tensor & masked_scatter_(Tensor & self, const Tensor & mask, const Tensor & source) const = 0;
  virtual Tensor s_masked_select(const Tensor & self, const Tensor & mask) const = 0;
  virtual Tensor masked_select(const Tensor & self, const Tensor & mask) const = 0;
  virtual Tensor nonzero(const Tensor & self) const = 0;
  virtual Tensor view(const Tensor & self, IntList size) const = 0;
  virtual Tensor index_select(const Tensor & self, int64_t dim, const Tensor & index) const = 0;
  virtual Tensor take(const Tensor & self, const Tensor & index) const = 0;
  virtual Tensor & put_(Tensor & self, const Tensor & index, const Tensor & source, bool accumulate) const = 0;
  virtual Tensor & index_add_(Tensor & self, int64_t dim, const Tensor & index, const Tensor & source) const = 0;
  virtual Tensor & index_fill_(Tensor & self, int64_t dim, const Tensor & index, Scalar value) const = 0;
  virtual Tensor & index_fill_(Tensor & self, int64_t dim, const Tensor & index, const Tensor & value) const = 0;
  virtual Tensor unfold(const Tensor & self, int64_t dimension, int64_t size, int64_t step) const = 0;
  virtual Tensor & scatter_(Tensor & self, int64_t dim, const Tensor & index, const Tensor & src) const = 0;
  virtual Tensor & scatter_(Tensor & self, int64_t dim, const Tensor & index, Scalar value) const = 0;
  virtual Tensor & scatter_add_(Tensor & self, int64_t dim, const Tensor & index, const Tensor & src) const = 0;
  virtual Tensor gather(const Tensor & self, int64_t dim, const Tensor & index) const = 0;
  virtual void* data_ptr(const Tensor & self) const = 0;
  virtual bool equal(const Tensor & self, const Tensor & other) const = 0;
  virtual Tensor __and__(const Tensor & self, Scalar other) const = 0;
  virtual Tensor s___and__(const Tensor & self, const Tensor & other) const = 0;
  virtual Tensor __and__(const Tensor & self, const Tensor & other) const = 0;
  virtual Tensor & __iand__(Tensor & self, Scalar other) const = 0;
  virtual Tensor & s___iand__(Tensor & self, const Tensor & other) const = 0;
  virtual Tensor & __iand__(Tensor & self, const Tensor & other) const = 0;
  virtual Tensor __or__(const Tensor & self, Scalar other) const = 0;
  virtual Tensor s___or__(const Tensor & self, const Tensor & other) const = 0;
  virtual Tensor __or__(const Tensor & self, const Tensor & other) const = 0;
  virtual Tensor & __ior__(Tensor & self, Scalar other) const = 0;
  virtual Tensor & s___ior__(Tensor & self, const Tensor & other) const = 0;
  virtual Tensor & __ior__(Tensor & self, const Tensor & other) const = 0;
  virtual Tensor __xor__(const Tensor & self, Scalar other) const = 0;
  virtual Tensor s___xor__(const Tensor & self, const Tensor & other) const = 0;
  virtual Tensor __xor__(const Tensor & self, const Tensor & other) const = 0;
  virtual Tensor & __ixor__(Tensor & self, Scalar other) const = 0;
  virtual Tensor & s___ixor__(Tensor & self, const Tensor & other) const = 0;
  virtual Tensor & __ixor__(Tensor & self, const Tensor & other) const = 0;
  virtual Tensor __lshift__(const Tensor & self, Scalar other) const = 0;
  virtual Tensor s___lshift__(const Tensor & self, const Tensor & other) const = 0;
  virtual Tensor __lshift__(const Tensor & self, const Tensor & other) const = 0;
  virtual Tensor & __ilshift__(Tensor & self, Scalar other) const = 0;
  virtual Tensor & s___ilshift__(Tensor & self, const Tensor & other) const = 0;
  virtual Tensor & __ilshift__(Tensor & self, const Tensor & other) const = 0;
  virtual Tensor __rshift__(const Tensor & self, Scalar other) const = 0;
  virtual Tensor s___rshift__(const Tensor & self, const Tensor & other) const = 0;
  virtual Tensor __rshift__(const Tensor & self, const Tensor & other) const = 0;
  virtual Tensor & __irshift__(Tensor & self, Scalar other) const = 0;
  virtual Tensor & s___irshift__(Tensor & self, const Tensor & other) const = 0;
  virtual Tensor & __irshift__(Tensor & self, const Tensor & other) const = 0;
  virtual Tensor lt(const Tensor & self, Scalar other) const = 0;
  virtual Tensor s_lt(const Tensor & self, const Tensor & other) const = 0;
  virtual Tensor lt(const Tensor & self, const Tensor & other) const = 0;
  virtual Tensor & lt_(Tensor & self, Scalar other) const = 0;
  virtual Tensor & s_lt_(Tensor & self, const Tensor & other) const = 0;
  virtual Tensor & lt_(Tensor & self, const Tensor & other) const = 0;
  virtual Tensor gt(const Tensor & self, Scalar other) const = 0;
  virtual Tensor s_gt(const Tensor & self, const Tensor & other) const = 0;
  virtual Tensor gt(const Tensor & self, const Tensor & other) const = 0;
  virtual Tensor & gt_(Tensor & self, Scalar other) const = 0;
  virtual Tensor & s_gt_(Tensor & self, const Tensor & other) const = 0;
  virtual Tensor & gt_(Tensor & self, const Tensor & other) const = 0;
  virtual Tensor le(const Tensor & self, Scalar other) const = 0;
  virtual Tensor s_le(const Tensor & self, const Tensor & other) const = 0;
  virtual Tensor le(const Tensor & self, const Tensor & other) const = 0;
  virtual Tensor & le_(Tensor & self, Scalar other) const = 0;
  virtual Tensor & s_le_(Tensor & self, const Tensor & other) const = 0;
  virtual Tensor & le_(Tensor & self, const Tensor & other) const = 0;
  virtual Tensor ge(const Tensor & self, Scalar other) const = 0;
  virtual Tensor s_ge(const Tensor & self, const Tensor & other) const = 0;
  virtual Tensor ge(const Tensor & self, const Tensor & other) const = 0;
  virtual Tensor & ge_(Tensor & self, Scalar other) const = 0;
  virtual Tensor & s_ge_(Tensor & self, const Tensor & other) const = 0;
  virtual Tensor & ge_(Tensor & self, const Tensor & other) const = 0;
  virtual Tensor eq(const Tensor & self, Scalar other) const = 0;
  virtual Tensor s_eq(const Tensor & self, const Tensor & other) const = 0;
  virtual Tensor eq(const Tensor & self, const Tensor & other) const = 0;
  virtual Tensor & eq_(Tensor & self, Scalar other) const = 0;
  virtual Tensor & s_eq_(Tensor & self, const Tensor & other) const = 0;
  virtual Tensor & eq_(Tensor & self, const Tensor & other) const = 0;
  virtual Tensor ne(const Tensor & self, Scalar other) const = 0;
  virtual Tensor s_ne(const Tensor & self, const Tensor & other) const = 0;
  virtual Tensor ne(const Tensor & self, const Tensor & other) const = 0;
  virtual Tensor & ne_(Tensor & self, Scalar other) const = 0;
  virtual Tensor & s_ne_(Tensor & self, const Tensor & other) const = 0;
  virtual Tensor & ne_(Tensor & self, const Tensor & other) const = 0;
  virtual Tensor s_min(const Tensor & self, const Tensor & other) const = 0;
  virtual Tensor min(const Tensor & self, const Tensor & other) const = 0;
  virtual Tensor min(const Tensor & self) const = 0;
  virtual Tensor s_max(const Tensor & self, const Tensor & other) const = 0;
  virtual Tensor max(const Tensor & self, const Tensor & other) const = 0;
  virtual Tensor max(const Tensor & self) const = 0;
  virtual Tensor median(const Tensor & self) const = 0;
  virtual std::tuple<Tensor,Tensor> sort(const Tensor & self, int64_t dim, bool descending) const = 0;
  virtual std::tuple<Tensor,Tensor> topk(const Tensor & self, int64_t k, int64_t dim, bool largest, bool sorted) const = 0;
  virtual Tensor all(const Tensor & self) const = 0;
  virtual Tensor any(const Tensor & self) const = 0;
  virtual Tensor lgamma(const Tensor & self) const = 0;
  virtual Tensor & lgamma_(Tensor & self) const = 0;
  virtual Tensor digamma(const Tensor & self) const = 0;
  virtual Tensor & digamma_(Tensor & self) const = 0;
  virtual Tensor polygamma(int64_t n, const Tensor & self) const = 0;
  virtual Tensor & polygamma_(Tensor & self, int64_t n) const = 0;
  virtual Tensor & erfinv_(Tensor & self) const = 0;
  virtual Tensor erfinv(const Tensor & self) const = 0;
  virtual Tensor & frac_(Tensor & self) const = 0;
  virtual Tensor frac(const Tensor & self) const = 0;
  virtual Tensor renorm(const Tensor & self, Scalar p, int64_t dim, Scalar maxnorm) const = 0;
  virtual Tensor & renorm_(Tensor & self, Scalar p, int64_t dim, Scalar maxnorm) const = 0;
  virtual Tensor s_dist(const Tensor & self, const Tensor & other, Scalar p) const = 0;
  virtual Tensor dist(const Tensor & self, const Tensor & other, Scalar p) const = 0;
  virtual Tensor reciprocal(const Tensor & self) const = 0;
  virtual Tensor & reciprocal_(Tensor & self) const = 0;
  virtual Tensor neg(const Tensor & self) const = 0;
  virtual Tensor & neg_(Tensor & self) const = 0;
  virtual Tensor s_atan2(const Tensor & self, const Tensor & other) const = 0;
  virtual Tensor atan2(const Tensor & self, const Tensor & other) const = 0;
  virtual Tensor & s_atan2_(Tensor & self, const Tensor & other) const = 0;
  virtual Tensor & atan2_(Tensor & self, const Tensor & other) const = 0;
  virtual Tensor s_pow(const Tensor & self, const Tensor & exponent) const = 0;
  virtual Tensor pow(const Tensor & self, const Tensor & exponent) const = 0;
  virtual Tensor pow(Scalar self, const Tensor & exponent) const = 0;
  virtual Tensor & pow_(Tensor & self, Scalar exponent) const = 0;
  virtual Tensor & s_pow_(Tensor & self, const Tensor & exponent) const = 0;
  virtual Tensor & pow_(Tensor & self, const Tensor & exponent) const = 0;
  virtual Tensor s_lerp(const Tensor & self, const Tensor & end, Scalar weight) const = 0;
  virtual Tensor lerp(const Tensor & self, const Tensor & end, Scalar weight) const = 0;
  virtual Tensor & s_lerp_(Tensor & self, const Tensor & end, Scalar weight) const = 0;
  virtual Tensor & lerp_(Tensor & self, const Tensor & end, Scalar weight) const = 0;
  virtual Tensor histc(const Tensor & self, int64_t bins, Scalar min, Scalar max) const = 0;
  virtual Tensor sign(const Tensor & self) const = 0;
  virtual Tensor & sign_(Tensor & self) const = 0;
  virtual Tensor trace(const Tensor & self) const = 0;
  virtual Tensor fmod(const Tensor & self, Scalar other) const = 0;
  virtual Tensor s_fmod(const Tensor & self, const Tensor & other) const = 0;
  virtual Tensor fmod(const Tensor & self, const Tensor & other) const = 0;
  virtual Tensor & fmod_(Tensor & self, Scalar other) const = 0;
  virtual Tensor & s_fmod_(Tensor & self, const Tensor & other) const = 0;
  virtual Tensor & fmod_(Tensor & self, const Tensor & other) const = 0;
  virtual Tensor remainder(const Tensor & self, Scalar other) const = 0;
  virtual Tensor s_remainder(const Tensor & self, const Tensor & other) const = 0;
  virtual Tensor remainder(const Tensor & self, const Tensor & other) const = 0;
  virtual Tensor & remainder_(Tensor & self, Scalar other) const = 0;
  virtual Tensor & s_remainder_(Tensor & self, const Tensor & other) const = 0;
  virtual Tensor & remainder_(Tensor & self, const Tensor & other) const = 0;
  virtual Tensor tril(const Tensor & self, int64_t diagonal) const = 0;
  virtual Tensor & tril_(Tensor & self, int64_t diagonal) const = 0;
  virtual Tensor triu(const Tensor & self, int64_t diagonal) const = 0;
  virtual Tensor & triu_(Tensor & self, int64_t diagonal) const = 0;
  virtual Tensor cross(const Tensor & self, const Tensor & other, int64_t dim) const = 0;
  virtual Tensor diag(const Tensor & self, int64_t diagonal) const = 0;
  virtual Tensor s_addbmm(const Tensor & self, const Tensor & batch1, const Tensor & batch2, Scalar beta, Scalar alpha) const = 0;
  virtual Tensor addbmm(const Tensor & self, const Tensor & batch1, const Tensor & batch2, Scalar beta, Scalar alpha) const = 0;
  virtual Tensor & addbmm_(Tensor & self, const Tensor & batch1, const Tensor & batch2, Scalar beta, Scalar alpha) const = 0;
  virtual Tensor s_addcmul(const Tensor & self, const Tensor & tensor1, const Tensor & tensor2, Scalar value) const = 0;
  virtual Tensor addcmul(const Tensor & self, const Tensor & tensor1, const Tensor & tensor2, Scalar value) const = 0;
  virtual Tensor & s_addcmul_(Tensor & self, const Tensor & tensor1, const Tensor & tensor2, Scalar value) const = 0;
  virtual Tensor & addcmul_(Tensor & self, const Tensor & tensor1, const Tensor & tensor2, Scalar value) const = 0;
  virtual Tensor s_addcdiv(const Tensor & self, const Tensor & tensor1, const Tensor & tensor2, Scalar value) const = 0;
  virtual Tensor addcdiv(const Tensor & self, const Tensor & tensor1, const Tensor & tensor2, Scalar value) const = 0;
  virtual Tensor & s_addcdiv_(Tensor & self, const Tensor & tensor1, const Tensor & tensor2, Scalar value) const = 0;
  virtual Tensor & addcdiv_(Tensor & self, const Tensor & tensor1, const Tensor & tensor2, Scalar value) const = 0;
  virtual std::tuple<Tensor,Tensor> gels(const Tensor & self, const Tensor & A) const = 0;
  virtual std::tuple<Tensor,Tensor> trtrs(const Tensor & self, const Tensor & A, bool upper, bool transpose, bool unitriangular) const = 0;
  virtual std::tuple<Tensor,Tensor> symeig(const Tensor & self, bool eigenvectors, bool upper) const = 0;
  virtual std::tuple<Tensor,Tensor> eig(const Tensor & self, bool eigenvectors) const = 0;
  virtual std::tuple<Tensor,Tensor,Tensor> svd(const Tensor & self, bool some, bool compute_uv) const = 0;
  virtual Tensor potrf(const Tensor & self, bool upper) const = 0;
  virtual Tensor potrs(const Tensor & self, const Tensor & input2, bool upper) const = 0;
  virtual Tensor potri(const Tensor & self, bool upper) const = 0;
  virtual std::tuple<Tensor,Tensor> pstrf(const Tensor & self, bool upper, Scalar tol) const = 0;
  virtual std::tuple<Tensor,Tensor> qr(const Tensor & self) const = 0;
  virtual std::tuple<Tensor,Tensor> geqrf(const Tensor & self) const = 0;
  virtual Tensor orgqr(const Tensor & self, const Tensor & input2) const = 0;
  virtual Tensor ormqr(const Tensor & self, const Tensor & input2, const Tensor & input3, bool left, bool transpose) const = 0;
  virtual std::tuple<Tensor,Tensor> btrifact(const Tensor & self, bool pivot) const = 0;
  virtual std::tuple<Tensor,Tensor,Tensor> btrifact_with_info(const Tensor & self, bool pivot) const = 0;
  virtual Tensor btrisolve(const Tensor & self, const Tensor & LU_data, const Tensor & LU_pivots) const = 0;
  virtual Tensor & random_(Tensor & self, int64_t from, int64_t to, Generator * generator) const = 0;
  virtual Tensor & random_(Tensor & self, int64_t to, Generator * generator) const = 0;
  virtual Tensor & random_(Tensor & self, Generator * generator) const = 0;
  virtual Tensor multinomial(const Tensor & self, int64_t num_samples, bool replacement, Generator * generator) const = 0;
  virtual Tensor & uniform_(Tensor & self, double from, double to, Generator * generator) const = 0;
  virtual Tensor & normal_(Tensor & self, double mean, double std, Generator * generator) const = 0;
  virtual Tensor & cauchy_(Tensor & self, double median, double sigma, Generator * generator) const = 0;
  virtual Tensor & log_normal_(Tensor & self, double mean, double std, Generator * generator) const = 0;
  virtual Tensor & exponential_(Tensor & self, double lambd, Generator * generator) const = 0;
  virtual Tensor & geometric_(Tensor & self, double p, Generator * generator) const = 0;
  virtual Tensor abs(const Tensor & self) const = 0;
  virtual Tensor & abs_(Tensor & self) const = 0;
  virtual Tensor acos(const Tensor & self) const = 0;
  virtual Tensor & acos_(Tensor & self) const = 0;
  virtual Tensor add(const Tensor & self, const Tensor & other, Scalar alpha) const = 0;
  virtual Tensor & add_(Tensor & self, const Tensor & other, Scalar alpha) const = 0;
  virtual Tensor add(const Tensor & self, Scalar other, Scalar alpha) const = 0;
  virtual Tensor & add_(Tensor & self, Scalar other, Scalar alpha) const = 0;
  virtual Tensor addmv(const Tensor & self, const Tensor & mat, const Tensor & vec, Scalar beta, Scalar alpha) const = 0;
  virtual Tensor & addmv_(Tensor & self, const Tensor & mat, const Tensor & vec, Scalar beta, Scalar alpha) const = 0;
  virtual Tensor addr(const Tensor & self, const Tensor & vec1, const Tensor & vec2, Scalar beta, Scalar alpha) const = 0;
  virtual Tensor & addr_(Tensor & self, const Tensor & vec1, const Tensor & vec2, Scalar beta, Scalar alpha) const = 0;
  virtual Tensor all(const Tensor & self, int64_t dim, bool keepdim) const = 0;
  virtual bool allclose(const Tensor & self, const Tensor & other, double rtol, double atol, bool equal_nan) const = 0;
  virtual Tensor any(const Tensor & self, int64_t dim, bool keepdim) const = 0;
  virtual Tensor argmax(const Tensor & self, int64_t dim, bool keepdim) const = 0;
  virtual Tensor argmax(const Tensor & self) const = 0;
  virtual Tensor argmin(const Tensor & self, int64_t dim, bool keepdim) const = 0;
  virtual Tensor argmin(const Tensor & self) const = 0;
  virtual Tensor as_strided(const Tensor & self, IntList size, IntList stride) const = 0;
  virtual Tensor & as_strided_(Tensor & self, IntList size, IntList stride) const = 0;
  virtual Tensor as_strided(const Tensor & self, IntList size, IntList stride, int64_t storage_offset) const = 0;
  virtual Tensor & as_strided_(Tensor & self, IntList size, IntList stride, int64_t storage_offset) const = 0;
  virtual Tensor asin(const Tensor & self) const = 0;
  virtual Tensor & asin_(Tensor & self) const = 0;
  virtual Tensor atan(const Tensor & self) const = 0;
  virtual Tensor & atan_(Tensor & self) const = 0;
  virtual Tensor baddbmm(const Tensor & self, const Tensor & batch1, const Tensor & batch2, Scalar beta, Scalar alpha) const = 0;
  virtual Tensor & baddbmm_(Tensor & self, const Tensor & batch1, const Tensor & batch2, Scalar beta, Scalar alpha) const = 0;
  virtual Tensor bernoulli(const Tensor & self, Generator * generator) const = 0;
  virtual Tensor & bernoulli_(Tensor & self, const Tensor & p, Generator * generator) const = 0;
  virtual Tensor & bernoulli_(Tensor & self, double p, Generator * generator) const = 0;
  virtual Tensor bernoulli(const Tensor & self, double p, Generator * generator) const = 0;
  virtual Tensor bincount(const Tensor & self, const Tensor & weights, int64_t minlength) const = 0;
  virtual Tensor bmm(const Tensor & self, const Tensor & mat2) const = 0;
  virtual Tensor ceil(const Tensor & self) const = 0;
  virtual Tensor & ceil_(Tensor & self) const = 0;
  virtual std::vector<Tensor> chunk(const Tensor & self, int64_t chunks, int64_t dim) const = 0;
  virtual Tensor clamp(const Tensor & self, Scalar min, Scalar max) const = 0;
  virtual Tensor & clamp_(Tensor & self, Scalar min, Scalar max) const = 0;
  virtual Tensor clamp_max(const Tensor & self, Scalar max) const = 0;
  virtual Tensor & clamp_max_(Tensor & self, Scalar max) const = 0;
  virtual Tensor clamp_min(const Tensor & self, Scalar min) const = 0;
  virtual Tensor & clamp_min_(Tensor & self, Scalar min) const = 0;
  virtual Tensor contiguous(const Tensor & self) const = 0;
  virtual Tensor cos(const Tensor & self) const = 0;
  virtual Tensor & cos_(Tensor & self) const = 0;
  virtual Tensor cosh(const Tensor & self) const = 0;
  virtual Tensor & cosh_(Tensor & self) const = 0;
  virtual Tensor cumsum(const Tensor & self, int64_t dim, ScalarType dtype) const = 0;
  virtual Tensor cumsum(const Tensor & self, int64_t dim) const = 0;
  virtual Tensor cumprod(const Tensor & self, int64_t dim, ScalarType dtype) const = 0;
  virtual Tensor cumprod(const Tensor & self, int64_t dim) const = 0;
  virtual Tensor det(const Tensor & self) const = 0;
  virtual Tensor diagflat(const Tensor & self, int64_t offset) const = 0;
  virtual Tensor diagonal(const Tensor & self, int64_t offset, int64_t dim1, int64_t dim2) const = 0;
  virtual Tensor div(const Tensor & self, const Tensor & other) const = 0;
  virtual Tensor & div_(Tensor & self, const Tensor & other) const = 0;
  virtual Tensor div(const Tensor & self, Scalar other) const = 0;
  virtual Tensor & div_(Tensor & self, Scalar other) const = 0;
  virtual Tensor dot(const Tensor & self, const Tensor & tensor) const = 0;
  virtual Tensor erf(const Tensor & self) const = 0;
  virtual Tensor & erf_(Tensor & self) const = 0;
  virtual Tensor erfc(const Tensor & self) const = 0;
  virtual Tensor & erfc_(Tensor & self) const = 0;
  virtual Tensor exp(const Tensor & self) const = 0;
  virtual Tensor & exp_(Tensor & self) const = 0;
  virtual Tensor expm1(const Tensor & self) const = 0;
  virtual Tensor & expm1_(Tensor & self) const = 0;
  virtual Tensor expand(const Tensor & self, IntList size, bool implicit) const = 0;
  virtual Tensor expand_as(const Tensor & self, const Tensor & other) const = 0;
  virtual Tensor flatten(const Tensor & self, int64_t start_dim, int64_t end_dim) const = 0;
  virtual Tensor & fill_(Tensor & self, Scalar value) const = 0;
  virtual Tensor & fill_(Tensor & self, const Tensor & value) const = 0;
  virtual Tensor floor(const Tensor & self) const = 0;
  virtual Tensor & floor_(Tensor & self) const = 0;
  virtual Tensor ger(const Tensor & self, const Tensor & vec2) const = 0;
  virtual std::tuple<Tensor,Tensor> gesv(const Tensor & self, const Tensor & A) const = 0;
  virtual Tensor fft(const Tensor & self, int64_t signal_ndim, bool normalized) const = 0;
  virtual Tensor ifft(const Tensor & self, int64_t signal_ndim, bool normalized) const = 0;
  virtual Tensor rfft(const Tensor & self, int64_t signal_ndim, bool normalized, bool onesided) const = 0;
  virtual Tensor irfft(const Tensor & self, int64_t signal_ndim, bool normalized, bool onesided, IntList signal_sizes) const = 0;
  virtual Tensor index(const Tensor & self, TensorList indices) const = 0;
  virtual Tensor & index_copy_(Tensor & self, int64_t dim, const Tensor & index, const Tensor & source) const = 0;
  virtual Tensor index_put(const Tensor & self, TensorList indices, const Tensor & values) const = 0;
  virtual Tensor & index_put_(Tensor & self, TensorList indices, const Tensor & values) const = 0;
  virtual Tensor inverse(const Tensor & self) const = 0;
  virtual Tensor isclose(const Tensor & self, const Tensor & other, double rtol, double atol, bool equal_nan) const = 0;
  virtual bool is_cuda(const Tensor & self) const = 0;
  virtual bool is_distributed(const Tensor & self) const = 0;
  virtual bool is_floating_point(const Tensor & self) const = 0;
  virtual bool is_complex(const Tensor & self) const = 0;
  virtual bool is_nonzero(const Tensor & self) const = 0;
  virtual bool is_same_size(const Tensor & self, const Tensor & other) const = 0;
  virtual bool is_signed(const Tensor & self) const = 0;
  virtual bool is_sparse(const Tensor & self) const = 0;
  virtual std::tuple<Tensor,Tensor> kthvalue(const Tensor & self, int64_t k, int64_t dim, bool keepdim) const = 0;
  virtual Tensor log(const Tensor & self) const = 0;
  virtual Tensor & log_(Tensor & self) const = 0;
  virtual Tensor log10(const Tensor & self) const = 0;
  virtual Tensor & log10_(Tensor & self) const = 0;
  virtual Tensor log1p(const Tensor & self) const = 0;
  virtual Tensor & log1p_(Tensor & self) const = 0;
  virtual Tensor log2(const Tensor & self) const = 0;
  virtual Tensor & log2_(Tensor & self) const = 0;
  virtual Tensor logdet(const Tensor & self) const = 0;
  virtual Tensor log_softmax(const Tensor & self, int64_t dim, ScalarType dtype) const = 0;
  virtual Tensor log_softmax(const Tensor & self, int64_t dim) const = 0;
  virtual Tensor logsumexp(const Tensor & self, int64_t dim, bool keepdim) const = 0;
  virtual Tensor matmul(const Tensor & self, const Tensor & other) const = 0;
  virtual Tensor matrix_power(const Tensor & self, int64_t n) const = 0;
  virtual std::tuple<Tensor,Tensor> max(const Tensor & self, int64_t dim, bool keepdim) const = 0;
  virtual Tensor max_values(const Tensor & self, int64_t dim, bool keepdim) const = 0;
  virtual Tensor mean(const Tensor & self, ScalarType dtype) const = 0;
  virtual Tensor mean(const Tensor & self) const = 0;
  virtual Tensor mean(const Tensor & self, int64_t dim, bool keepdim, ScalarType dtype) const = 0;
  virtual Tensor mean(const Tensor & self, int64_t dim, bool keepdim) const = 0;
  virtual Tensor mean(const Tensor & self, int64_t dim, ScalarType dtype) const = 0;
  virtual std::tuple<Tensor,Tensor> median(const Tensor & self, int64_t dim, bool keepdim) const = 0;
  virtual std::tuple<Tensor,Tensor> min(const Tensor & self, int64_t dim, bool keepdim) const = 0;
  virtual Tensor min_values(const Tensor & self, int64_t dim, bool keepdim) const = 0;
  virtual Tensor mm(const Tensor & self, const Tensor & mat2) const = 0;
  virtual std::tuple<Tensor,Tensor> mode(const Tensor & self, int64_t dim, bool keepdim) const = 0;
  virtual Tensor mul(const Tensor & self, const Tensor & other) const = 0;
  virtual Tensor & mul_(Tensor & self, const Tensor & other) const = 0;
  virtual Tensor mul(const Tensor & self, Scalar other) const = 0;
  virtual Tensor & mul_(Tensor & self, Scalar other) const = 0;
  virtual Tensor mv(const Tensor & self, const Tensor & vec) const = 0;
  virtual Tensor mvlgamma(const Tensor & self, int64_t p) const = 0;
  virtual Tensor & mvlgamma_(Tensor & self, int64_t p) const = 0;
  virtual Tensor narrow_copy(const Tensor & self, int64_t dim, int64_t start, int64_t length) const = 0;
  virtual Tensor narrow(const Tensor & self, int64_t dim, int64_t start, int64_t length) const = 0;
  virtual Tensor permute(const Tensor & self, IntList dims) const = 0;
  virtual Tensor pin_memory(const Tensor & self) const = 0;
  virtual Tensor pinverse(const Tensor & self, double rcond) const = 0;
  virtual Tensor repeat(const Tensor & self, IntList repeats) const = 0;
  virtual Tensor reshape(const Tensor & self, IntList shape) const = 0;
  virtual Tensor reshape_as(const Tensor & self, const Tensor & other) const = 0;
  virtual Tensor round(const Tensor & self) const = 0;
  virtual Tensor & round_(Tensor & self) const = 0;
  virtual Tensor relu(const Tensor & self) const = 0;
  virtual Tensor & relu_(Tensor & self) const = 0;
  virtual Tensor prelu(const Tensor & self, const Tensor & weight) const = 0;
  virtual std::tuple<Tensor,Tensor> prelu_backward(const Tensor & grad_output, const Tensor & self, const Tensor & weight) const = 0;
  virtual Tensor hardshrink(const Tensor & self, Scalar lambd) const = 0;
  virtual Tensor hardshrink_backward(const Tensor & grad_out, const Tensor & self, Scalar lambd) const = 0;
  virtual Tensor rsqrt(const Tensor & self) const = 0;
  virtual Tensor & rsqrt_(Tensor & self) const = 0;
  virtual Tensor select(const Tensor & self, int64_t dim, int64_t index) const = 0;
  virtual Tensor sigmoid(const Tensor & self) const = 0;
  virtual Tensor & sigmoid_(Tensor & self) const = 0;
  virtual Tensor sin(const Tensor & self) const = 0;
  virtual Tensor & sin_(Tensor & self) const = 0;
  virtual Tensor sinh(const Tensor & self) const = 0;
  virtual Tensor & sinh_(Tensor & self) const = 0;
  virtual Tensor detach(const Tensor & self) const = 0;
  virtual Tensor & detach_(Tensor & self) const = 0;
  virtual int64_t size(const Tensor & self, int64_t dim) const = 0;
  virtual Tensor slice(const Tensor & self, int64_t dim, int64_t start, int64_t end, int64_t step) const = 0;
  virtual std::tuple<Tensor,Tensor> slogdet(const Tensor & self) const = 0;
  virtual Tensor smm(const Tensor & self, const Tensor & mat2) const = 0;
  virtual Tensor softmax(const Tensor & self, int64_t dim, ScalarType dtype) const = 0;
  virtual Tensor softmax(const Tensor & self, int64_t dim) const = 0;
  virtual std::vector<Tensor> split(const Tensor & self, int64_t split_size, int64_t dim) const = 0;
  virtual std::vector<Tensor> split_with_sizes(const Tensor & self, IntList split_sizes, int64_t dim) const = 0;
  virtual Tensor squeeze(const Tensor & self) const = 0;
  virtual Tensor squeeze(const Tensor & self, int64_t dim) const = 0;
  virtual Tensor & squeeze_(Tensor & self) const = 0;
  virtual Tensor & squeeze_(Tensor & self, int64_t dim) const = 0;
  virtual Tensor sspaddmm(const Tensor & self, const Tensor & mat1, const Tensor & mat2, Scalar beta, Scalar alpha) const = 0;
  virtual Tensor stft(const Tensor & self, int64_t n_fft, int64_t hop_length, int64_t win_length, const Tensor & window, bool normalized, bool onesided) const = 0;
  virtual int64_t stride(const Tensor & self, int64_t dim) const = 0;
  virtual Tensor sum(const Tensor & self, ScalarType dtype) const = 0;
  virtual Tensor sum(const Tensor & self) const = 0;
  virtual Tensor sum(const Tensor & self, IntList dim, bool keepdim, ScalarType dtype) const = 0;
  virtual Tensor sum(const Tensor & self, IntList dim, bool keepdim) const = 0;
  virtual Tensor sum(const Tensor & self, IntList dim, ScalarType dtype) const = 0;
  virtual Tensor sqrt(const Tensor & self) const = 0;
  virtual Tensor & sqrt_(Tensor & self) const = 0;
  virtual Tensor std(const Tensor & self, bool unbiased) const = 0;
  virtual Tensor std(const Tensor & self, int64_t dim, bool unbiased, bool keepdim) const = 0;
  virtual Tensor prod(const Tensor & self, ScalarType dtype) const = 0;
  virtual Tensor prod(const Tensor & self) const = 0;
  virtual Tensor prod(const Tensor & self, int64_t dim, bool keepdim, ScalarType dtype) const = 0;
  virtual Tensor prod(const Tensor & self, int64_t dim, bool keepdim) const = 0;
  virtual Tensor prod(const Tensor & self, int64_t dim, ScalarType dtype) const = 0;
  virtual Tensor t(const Tensor & self) const = 0;
  virtual Tensor & t_(Tensor & self) const = 0;
  virtual Tensor tan(const Tensor & self) const = 0;
  virtual Tensor & tan_(Tensor & self) const = 0;
  virtual Tensor tanh(const Tensor & self) const = 0;
  virtual Tensor & tanh_(Tensor & self) const = 0;
  virtual Tensor transpose(const Tensor & self, int64_t dim0, int64_t dim1) const = 0;
  virtual Tensor & transpose_(Tensor & self, int64_t dim0, int64_t dim1) const = 0;
  virtual Tensor flip(const Tensor & self, IntList dims) const = 0;
  virtual Tensor rot90(const Tensor & self, int64_t k, IntList dims) const = 0;
  virtual Tensor trunc(const Tensor & self) const = 0;
  virtual Tensor & trunc_(Tensor & self) const = 0;
  virtual Tensor type_as(const Tensor & self, const Tensor & other) const = 0;
  virtual Tensor unsqueeze(const Tensor & self, int64_t dim) const = 0;
  virtual Tensor & unsqueeze_(Tensor & self, int64_t dim) const = 0;
  virtual Tensor var(const Tensor & self, bool unbiased) const = 0;
  virtual Tensor var(const Tensor & self, int64_t dim, bool unbiased, bool keepdim) const = 0;
  virtual Tensor view_as(const Tensor & self, const Tensor & other) const = 0;
  virtual Tensor where(const Tensor & condition, const Tensor & self, const Tensor & other) const = 0;
  virtual Tensor norm(const Tensor & self, Scalar p) const = 0;
  virtual Tensor norm(const Tensor & self, Scalar p, int64_t dim, bool keepdim) const = 0;
  virtual Tensor clone(const Tensor & self) const = 0;
  virtual Tensor & resize_as_(Tensor & self, const Tensor & the_template) const = 0;
  virtual Tensor pow(const Tensor & self, Scalar exponent) const = 0;
  virtual Tensor & zero_(Tensor & self) const = 0;
  virtual Tensor sub(const Tensor & self, const Tensor & other, Scalar alpha) const = 0;
  virtual Tensor & sub_(Tensor & self, const Tensor & other, Scalar alpha) const = 0;
  virtual Tensor sub(const Tensor & self, Scalar other, Scalar alpha) const = 0;
  virtual Tensor & sub_(Tensor & self, Scalar other, Scalar alpha) const = 0;
  virtual Tensor addmm(const Tensor & self, const Tensor & mat1, const Tensor & mat2, Scalar beta, Scalar alpha) const = 0;
  virtual Tensor & addmm_(Tensor & self, const Tensor & mat1, const Tensor & mat2, Scalar beta, Scalar alpha) const = 0;
  virtual Tensor & sparse_resize_(Tensor & self, IntList size, int64_t sparseDims, int64_t denseDims) const = 0;
  virtual Tensor & sparse_resize_and_clear_(Tensor & self, IntList size, int64_t sparseDims, int64_t denseDims) const = 0;
  virtual Tensor sparse_mask(const Tensor & self, SparseTensorRef mask) const = 0;
  virtual Tensor to_dense(const Tensor & self) const = 0;
  virtual int64_t _sparseDims(const Tensor & self) const = 0;
  virtual int64_t _denseDims(const Tensor & self) const = 0;
  virtual int64_t _nnz(const Tensor & self) const = 0;
  virtual Tensor coalesce(const Tensor & self) const = 0;
  virtual bool is_coalesced(const Tensor & self) const = 0;
  virtual Tensor _indices(const Tensor & self) const = 0;
  virtual Tensor _values(const Tensor & self) const = 0;
  virtual int64_t numel(const Tensor & self) const = 0;
  virtual std::vector<Tensor> unbind(const Tensor & self, int64_t dim) const = 0;
  virtual int64_t get_device(const Tensor & self) const = 0;
  virtual Tensor to(const Tensor & self, Device device, ScalarType dtype, bool non_blocking, bool copy) const = 0;
  virtual Tensor to(const Tensor & self, ScalarType dtype, bool non_blocking, bool copy) const = 0;
  virtual Tensor to(const Tensor & self, Device device, bool non_blocking, bool copy) const = 0;
  virtual Tensor to(const Tensor & self, const Tensor & other, bool non_blocking, bool copy) const = 0;
  virtual Scalar _local_scalar(const Tensor & self) const = 0;
protected:
  TensorTypeId type_id_;
  bool is_variable_;
  bool is_undefined_;
};

} // namespace at

#include "ATen/core/Tensor.h"<|MERGE_RESOLUTION|>--- conflicted
+++ resolved
@@ -155,13 +155,8 @@
   }
 
   /// Constructs the `TensorOptions` from a type and a `device_index`.
-<<<<<<< HEAD
-  TensorOptions options(int32_t device_index = -1) const {
+  TensorOptions options(int16_t device_index = -1) const {
     return TensorOptions().dtype(typeMeta())
-=======
-  TensorOptions options(int16_t device_index = -1) const {
-    return TensorOptions().dtype(scalarType())
->>>>>>> f45efd45
                           .device({backendToDeviceType(backend()), device_index})
                           .layout(layout())
                           .is_variable(is_variable());
