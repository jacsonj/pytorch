--- conflicted
+++ resolved
@@ -184,29 +184,6 @@
   }
 };
 
-<<<<<<< HEAD
-} // namespace at
-
-// Context constructor registry
-C10_DECLARE_TYPED_REGISTRY(
-    ContextRegistry,
-    at::DeviceType,
-    at::BaseContext,
-    std::unique_ptr,
-    at::Device);
-
-namespace at {
-
-#define REGISTER_CONTEXT(type, ...) \
-  C10_REGISTER_TYPED_CLASS(ContextRegistry, type, __VA_ARGS__)
-
-inline std::unique_ptr<at::BaseContext> CreateContext(
-    const at::Device& device) {
-  return ContextRegistry()->Create(device.type(), device);
-}
-
-=======
->>>>>>> d9185bc4
 } // namespace at
 
 namespace caffe2 {
